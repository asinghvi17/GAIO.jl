--- conflicted
+++ resolved
@@ -46,19 +46,11 @@
     return PointDiscretizedMap(map, domain, points, accel) 
 end 
 
-<<<<<<< HEAD
-function BoxMap(map, B::BoxSet{BoxPartition{N,T},S}; no_of_points::Int=20*N) where {N,T,S}
-    BoxMap(map, B.partition, no_of_points=no_of_points)
-end
-
-function sample_adaptive(Df, center::SVector{N,T}) where {N,T}
-=======
 function BoxMap(map, P::BoxPartition{N,T}, accel=nothing; no_of_points=4*N*pick_vector_width(T)) where {N,T}
     BoxMap(map, P.domain, accel; no_of_points=no_of_points)
 end
 
 function sample_adaptive(Df, center::SVector{N,T}, accel=nothing) where {N,T}  # how does this work?
->>>>>>> ca249784
     D = Df(center)
     _, σ, Vt = svd(D)
     n = ceil.(Int, σ) 
