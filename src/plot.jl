--- conflicted
+++ resolved
@@ -2,16 +2,6 @@
 # include("plot/camera.jl")
 # include("plot/plot.jl")
 
-<<<<<<< HEAD
-function plot(boxset::BoxSet{<:AbstractBoxPartition{<:Box{N}}}; kwargs...) where N
-    if !isempty(boxset)
-        m = HyperRectangle(GeometryBasics.Vec3f0(0), GeometryBasics.Vec3f0(1))
-        c = [box.center .- box.radius for box in boxset]
-        r = [2.0 .* box.radius for box in boxset]
-        fig, ax, ms = meshscatter(GeometryBasics.Vec{N, Float32}.(c), marker = m, markersize = r,
-                            color =:red; kwargs...)
-    end
-=======
 const default_box_color = :firebrick1
 const default_box_colormap = :jet
 
@@ -50,23 +40,14 @@
         ),
         MakieCore.default_theme(scene, MakieCore.MeshScatter)
     )
->>>>>>> 9815f62d
 end
 
 function MakieCore.plot!(boxes::PlotBoxes{<:Tuple{<:BoxSet{Box{N,T}}}}) where {N,T}
 
-<<<<<<< HEAD
-    for (key, value) in boxfun.dict
-        box = key_to_box(boxfun.partition, key)
-        push!(c, box.center[1])
-        push!(r, 2.0 * box.radius[1])
-        push!(v, value)
-=======
     boxset = boxes[1][]
     d = min(N, 3)
     if isnothing(boxes.projection_func[])
         boxes.projection_func[] = x -> x[1:d]
->>>>>>> 9815f62d
     end
     q = boxes.projection_func[]
 
@@ -87,10 +68,6 @@
     )
 end
 
-<<<<<<< HEAD
-function plot(boxfun::BoxFun{<:AbstractBoxPartition{<:Box{N}}}; kwargs...) where N
-    center, radius, color = GeometryBasics.Vec{N, Float32}[], GeometryBasics.Vec{N, Float32}[], Float32[]
-=======
 function MakieCore.plot!(boxes::PlotBoxes{<:Tuple{<:BoxFun{<:AbstractBoxPartition{Box{N,T}}}}}) where {N,T}
 
     boxfun = boxes[1][]
@@ -103,19 +80,12 @@
     center = Vector{GeometryBasics.Vec{d, Float32}}(undef, length(boxfun))
     radius = Vector{GeometryBasics.Vec{d, Float32}}(undef, length(boxfun))
     colors = Vector{Float32}(undef, length(boxfun))
->>>>>>> 9815f62d
 
     for (i, (key, value)) in enumerate(boxfun.dict)
         box = GAIO.key_to_box(boxfun.partition, key)
-<<<<<<< HEAD
-        push!(center, box.center)
-        push!(radius, 2.0 .* box.radius)
-        push!(color, value)
-=======
         center[i] = q(box.center)
         radius[i] = q(box.radius) .* 1.9
         colors[i] = value
->>>>>>> 9815f62d
     end
 
     boxes.color[] == default_box_color && (boxes.color[] = colors)
