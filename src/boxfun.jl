--- conflicted
+++ resolved
@@ -1,183 +1,176 @@
-"""
-    BoxFun(partition, vals)
-
-Discretization of a measure over the domain `partition.domain`,
-as a piecewise constant function over the boxes of `partition`. 
-    
-Implemented as a sparse vector over the indices of `partition`. 
-
-Fields:
-* `partition`: An `AbstractBoxPartition` whose indices are used 
-for `vals`
-* `vals`: A dictionary whose keys are the box indices from 
-`partition`, and whose values represent the values of the function. 
-
-Methods implemented:
-
-    length, sum, iterate, values, isapprox, ∘, LinearAlgebra.norm, LinearAlgebra.normalize!
-
-.
-"""
-struct BoxFun{B,K,V,P<:AbstractBoxPartition{B},D<:AbstractDict{K,V}} <: AbstractVector{V}
-    partition::P
-    vals::D
-end
-
-BoxFun(boxset::BoxSet, vals, dicttype=OrderedDict) = BoxFun(boxset.partition, dicttype(zip(boxset.set, vals)))
-BoxFun(boxset::BoxSet, T::Type, dicttype=OrderedDict) = BoxFun(boxset.partition, dicttype(key=>zero(T) for key in boxset.set))
-BoxFun(boxset::BoxSet) = BoxFun(boxset, Float)
-BoxFun(boxfun::BoxFun, vals, dicttype=OrderedDict)= BoxFun(boxfun.partition, dicttype(zip( keys(boxfun), vals )))
-
-BoxSet(boxfun::BoxFun; settype=OrderedSet) = BoxSet(boxfun.partition, settype(keys(boxfun)))
-
-Base.Dict(boxfun::BoxFun) = Dict( zip( keys(boxfun), values(boxfun) ) )
-OrderedCollections.OrderedDict(boxfun::BoxFun) = OrderedDict( zip( keys(boxfun), values(boxfun) ) )
-
-Core.@doc raw"""
-    sum(f, μ::BoxFun)
-    sum(f, μ::BoxFun, B::BoxSet)
-    μ(B) = sum(identity, μ, B)
-
-Integrate a function `f` using `μ` as a density, that is,
-if `boxfun` is the discretization of a measure ``\mu`` over the domain 
-``Q``, then approximate the value of 
-```math
-\int_Q f \, d\mu .
-```
-If a BoxSet `B` is passed as the third argument, then the 
-integration is restricted to the boxes in `B`
-```math
-\int_{Q \cap \bigcup_{b \in B} b} f \, d\mu .
-```
-The notation `μ(B)` is offered to compute 
-``\mu (\bigcup_{b \in B} b)``. 
-"""
-function Base.sum(f, boxfun::BoxFun{B,K,V,P,D}, boxset=nothing) where {B,K,V,P,D}
-    sum(boxfun; init=zero(V)) do pair
-        box, val = pair
-        f(box.center) * volume(box) * val
-    end
-end
-
-function Base.sum(f, boxfun::BoxFun{B,K,V,P,D}, boxset::Union{Box,BoxSet}) where {B,K,V,P,D}
-    support = cover(boxfun.partition, boxset)
-    boxfun_new = BoxFun(
-        boxfun.partition, 
-        D((key=>val) for (key,val) in boxfun.vals if key in support.set)
-    )
-    sum(f, boxfun_new)
-end
-
-(boxfun::BoxFun)(boxset::Union{Box,BoxSet}) = sum(_->1, boxfun, boxset)
-
-function Base.show(io::IO, g::BoxFun)
-    print(io, "BoxFun in $(g.partition) with $(length(g.vals)) stored weights")
-end
-
-Base.length(fun::BoxFun) = length(fun.vals)
-Base.size(fun::BoxFun) = (length(fun),)
-Base.keytype(::BoxFun{B,K,V}) where {B,K,V} = K
-Base.eltype(::BoxFun{B,K,V}) where {B,K,V} = V
-Base.keys(fun::BoxFun) = keys(fun.vals)
-Base.values(fun::BoxFun) = values(fun.vals)
-Base.show(io::IO, ::MIME"text/plain", fun::BoxFun) = show(io, fun)
-Base.maximum(fun::BoxFun) = maximum(values(fun))
-Base.minimum(fun::BoxFun) = minimum(values(fun))
-
-function Base.iterate(boxfun::BoxFun, i...)
-    itr = iterate(boxfun.vals, i...)
-    isnothing(itr) && return itr
-    ((key, val), j) = itr
-    box = key_to_box(boxfun.partition, key)
-    ((box => val), j)
-end
-
-LinearAlgebra.norm(boxfun::BoxFun) = (sqrt ∘ sum)((volume(box)*abs2(val) for (box,val) in boxfun))
-
-function LinearAlgebra.normalize!(boxfun::BoxFun)
-    λ = inv(norm(boxfun))
-    map!(x -> λ*x, values(boxfun.vals))
-    boxfun
-end
-
-Base.getindex(boxfun::BoxFun{B,K,V}, key) where {B,K,V} = get(boxfun.vals, key, zero(V))
-Base.setindex!(boxfun::BoxFun, val, key) = setindex!(boxfun.vals, val, key)
-Base.sizehint!(boxfun::BoxFun, sz) = sizehint!(boxfun.vals, sz)
-Base.copy(boxfun::BoxFun) = BoxFun(boxfun.partition, copy(boxfun.vals))
-Base.deepcopy(boxfun::BoxFun) = BoxFun(boxfun.partition, deepcopy(boxfun.vals))
-SparseArrays.findnz(boxfun::BoxFun) = (collect(keys(boxfun)), collect(values(boxfun)))
-
-function Base.isapprox(
-        l::BoxFun{B,K,V}, r::BoxFun{R,J,W}; 
-        atol=0, rtol=Base.rtoldefault(V,W,atol), kwargs...
-    ) where {B,K,V,R,J,W}
-    
-    l === r && return true
-    atol_used = max(atol, rtol * max(norm(values(l)), norm(values(r))))
-    for key in (keys(l) ∪ keys(r))
-        isapprox(l[key], r[key]; atol=atol_used, rtol=rtol, kwargs...) || return false
-    end
-    return true
-end
-
-function Base.:(==)(l::BoxFun{B,K,V}, r::BoxFun{R,J,W}) where {B,K,V,R,J,W}
-    l === r && return true
-    for key in (keys(l) ∪ keys(r))
-        l[key] == r[key] || return false
-    end
-    return true
-end
-
-gen_type(d::AbstractDict{K,V}, f) where {K,V} = Dict{K,(typeof ∘ f ∘ first ∘ values)(d)}
-gen_type(d::OrderedDict{K,V}, f) where {K,V} = OrderedDict{K,(typeof ∘ f ∘ first ∘ values)(d)}
-
-"""
-    ∘(f, boxfun::BoxFun) -> BoxFun
-    ∘(boxfun::BoxFun, F::BoxMap) -> BoxFun
-
-Postcompose the function `f` with the `boxfun`,
-or precompose a BoxMap `F` with the `boxfun` 
-(by applying the Koopman operator). Note that 
-the support of `BoxFun` must be forward-invariant
-under `F`. 
-"""
-function ∘(f, boxfun::BoxFun)
-    D = gen_type(boxfun.vals, f)
-    BoxFun(
-        boxfun.partition, 
-        D(key => f(val) for (key,val) in boxfun.vals)
-    )
-end
-
-function ∘(boxfun::BoxFun, F::BoxMap)
-    T = TransferOperator(F, BoxSet(boxfun))
-    T' * boxfun
-end
-
-Base.:(*)(a::Number, boxfun::BoxFun) = (x -> x*a) ∘ boxfun
-Base.:(*)(boxfun::BoxFun, a::Number) = (x -> x*a) ∘ boxfun
-Base.:(/)(boxfun::BoxFun, a::Number) = (x -> x/a) ∘ boxfun
-Base.:(-)(b::BoxFun) = -1 * b
-Base.:(-)(b1::BoxFun, b2::BoxFun) = b1 + (-b2)
-
-function Base.:(+)(b1::BoxFun, b2::BoxFun)
-    b1.partition == b2.partition || throw(DomainError("Partitions of BoxFuns do not match."))
-
-    v1 = first(values(b1))
-<<<<<<< HEAD
-    D = gen_type(x -> x + v1, b2.vals)
-    b = BoxFun(b1.partition, D())
-
-    sizehint!(b, max(length(b1), lenth(b2)))
-=======
-    D = gen_type(b2.vals, x -> x + v1)
-    b = BoxFun(b1.partition, D())
-
-    sizehint!(b, max(length(b1), length(b2)))
->>>>>>> 3f89a508
-    for key in (keys(b1) ∪ keys(b2))
-        b[key] = b1[key] + b2[key]
-    end
-
-    return b
-end
+"""
+    BoxFun(partition, vals)
+
+Discretization of a measure over the domain `partition.domain`,
+as a piecewise constant function over the boxes of `partition`. 
+    
+Implemented as a sparse vector over the indices of `partition`. 
+
+Fields:
+* `partition`: An `AbstractBoxPartition` whose indices are used 
+for `vals`
+* `vals`: A dictionary whose keys are the box indices from 
+`partition`, and whose values represent the values of the function. 
+
+Methods implemented:
+
+    length, sum, iterate, values, isapprox, ∘, LinearAlgebra.norm, LinearAlgebra.normalize!
+
+.
+"""
+struct BoxFun{B,K,V,P<:AbstractBoxPartition{B},D<:AbstractDict{K,V}} <: AbstractVector{V}
+    partition::P
+    vals::D
+end
+
+BoxFun(boxset::BoxSet, vals, dicttype=OrderedDict) = BoxFun(boxset.partition, dicttype(zip(boxset.set, vals)))
+BoxFun(boxset::BoxSet, T::Type, dicttype=OrderedDict) = BoxFun(boxset.partition, dicttype(key=>zero(T) for key in boxset.set))
+BoxFun(boxset::BoxSet) = BoxFun(boxset, Float)
+BoxFun(boxfun::BoxFun, vals, dicttype=OrderedDict)= BoxFun(boxfun.partition, dicttype(zip( keys(boxfun), vals )))
+
+BoxSet(boxfun::BoxFun; settype=OrderedSet) = BoxSet(boxfun.partition, settype(keys(boxfun)))
+
+Base.Dict(boxfun::BoxFun) = Dict( zip( keys(boxfun), values(boxfun) ) )
+OrderedCollections.OrderedDict(boxfun::BoxFun) = OrderedDict( zip( keys(boxfun), values(boxfun) ) )
+
+Core.@doc raw"""
+    sum(f, μ::BoxFun)
+    sum(f, μ::BoxFun, B::BoxSet)
+    μ(B) = sum(identity, μ, B)
+
+Integrate a function `f` using `μ` as a density, that is,
+if `boxfun` is the discretization of a measure ``\mu`` over the domain 
+``Q``, then approximate the value of 
+```math
+\int_Q f \, d\mu .
+```
+If a BoxSet `B` is passed as the third argument, then the 
+integration is restricted to the boxes in `B`
+```math
+\int_{Q \cap \bigcup_{b \in B} b} f \, d\mu .
+```
+The notation `μ(B)` is offered to compute 
+``\mu (\bigcup_{b \in B} b)``. 
+"""
+function Base.sum(f, boxfun::BoxFun{B,K,V,P,D}, boxset=nothing) where {B,K,V,P,D}
+    sum(boxfun; init=zero(V)) do pair
+        box, val = pair
+        f(box.center) * volume(box) * val
+    end
+end
+
+function Base.sum(f, boxfun::BoxFun{B,K,V,P,D}, boxset::Union{Box,BoxSet}) where {B,K,V,P,D}
+    support = cover(boxfun.partition, boxset)
+    boxfun_new = BoxFun(
+        boxfun.partition, 
+        D((key=>val) for (key,val) in boxfun.vals if key in support.set)
+    )
+    sum(f, boxfun_new)
+end
+
+(boxfun::BoxFun)(boxset::Union{Box,BoxSet}) = sum(_->1, boxfun, boxset)
+
+function Base.show(io::IO, g::BoxFun)
+    print(io, "BoxFun in $(g.partition) with $(length(g.vals)) stored weights")
+end
+
+Base.length(fun::BoxFun) = length(fun.vals)
+Base.size(fun::BoxFun) = (length(fun),)
+Base.keytype(::BoxFun{B,K,V}) where {B,K,V} = K
+Base.eltype(::BoxFun{B,K,V}) where {B,K,V} = V
+Base.keys(fun::BoxFun) = keys(fun.vals)
+Base.values(fun::BoxFun) = values(fun.vals)
+Base.show(io::IO, ::MIME"text/plain", fun::BoxFun) = show(io, fun)
+Base.maximum(fun::BoxFun) = maximum(values(fun))
+Base.minimum(fun::BoxFun) = minimum(values(fun))
+
+function Base.iterate(boxfun::BoxFun, i...)
+    itr = iterate(boxfun.vals, i...)
+    isnothing(itr) && return itr
+    ((key, val), j) = itr
+    box = key_to_box(boxfun.partition, key)
+    ((box => val), j)
+end
+
+LinearAlgebra.norm(boxfun::BoxFun) = (sqrt ∘ sum)((volume(box)*abs2(val) for (box,val) in boxfun))
+
+function LinearAlgebra.normalize!(boxfun::BoxFun)
+    λ = inv(norm(boxfun))
+    map!(x -> λ*x, values(boxfun.vals))
+    boxfun
+end
+
+Base.getindex(boxfun::BoxFun{B,K,V}, key) where {B,K,V} = get(boxfun.vals, key, zero(V))
+Base.setindex!(boxfun::BoxFun, val, key) = setindex!(boxfun.vals, val, key)
+Base.sizehint!(boxfun::BoxFun, sz) = sizehint!(boxfun.vals, sz)
+Base.copy(boxfun::BoxFun) = BoxFun(boxfun.partition, copy(boxfun.vals))
+Base.deepcopy(boxfun::BoxFun) = BoxFun(boxfun.partition, deepcopy(boxfun.vals))
+SparseArrays.findnz(boxfun::BoxFun) = (collect(keys(boxfun)), collect(values(boxfun)))
+
+function Base.isapprox(
+        l::BoxFun{B,K,V}, r::BoxFun{R,J,W}; 
+        atol=0, rtol=Base.rtoldefault(V,W,atol), kwargs...
+    ) where {B,K,V,R,J,W}
+    
+    l === r && return true
+    atol_used = max(atol, rtol * max(norm(values(l)), norm(values(r))))
+    for key in (keys(l) ∪ keys(r))
+        isapprox(l[key], r[key]; atol=atol_used, rtol=rtol, kwargs...) || return false
+    end
+    return true
+end
+
+function Base.:(==)(l::BoxFun{B,K,V}, r::BoxFun{R,J,W}) where {B,K,V,R,J,W}
+    l === r && return true
+    for key in (keys(l) ∪ keys(r))
+        l[key] == r[key] || return false
+    end
+    return true
+end
+
+gen_type(d::AbstractDict{K,V}, f) where {K,V} = Dict{K,(typeof ∘ f ∘ first ∘ values)(d)}
+gen_type(d::OrderedDict{K,V}, f) where {K,V} = OrderedDict{K,(typeof ∘ f ∘ first ∘ values)(d)}
+
+"""
+    ∘(f, boxfun::BoxFun) -> BoxFun
+    ∘(boxfun::BoxFun, F::BoxMap) -> BoxFun
+
+Postcompose the function `f` with the `boxfun`,
+or precompose a BoxMap `F` with the `boxfun` 
+(by applying the Koopman operator). Note that 
+the support of `BoxFun` must be forward-invariant
+under `F`. 
+"""
+function ∘(f, boxfun::BoxFun)
+    D = gen_type(boxfun.vals, f)
+    BoxFun(
+        boxfun.partition, 
+        D(key => f(val) for (key,val) in boxfun.vals)
+    )
+end
+
+function ∘(boxfun::BoxFun, F::BoxMap)
+    T = TransferOperator(F, BoxSet(boxfun))
+    T' * boxfun
+end
+
+Base.:(*)(a::Number, boxfun::BoxFun) = (x -> x*a) ∘ boxfun
+Base.:(*)(boxfun::BoxFun, a::Number) = (x -> x*a) ∘ boxfun
+Base.:(/)(boxfun::BoxFun, a::Number) = (x -> x/a) ∘ boxfun
+Base.:(-)(b::BoxFun) = -1 * b
+Base.:(-)(b1::BoxFun, b2::BoxFun) = b1 + (-b2)
+
+function Base.:(+)(b1::BoxFun, b2::BoxFun)
+    b1.partition == b2.partition || throw(DomainError("Partitions of BoxFuns do not match."))
+
+    v1 = first(values(b1))
+    D = gen_type(b2.vals, x -> x + v1)
+    b = BoxFun(b1.partition, D())
+
+    sizehint!(b, max(length(b1), length(b2)))
+    for key in (keys(b1) ∪ keys(b2))
+        b[key] = b1[key] + b2[key]
+    end
+
+    return b
+end